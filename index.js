/*!
 * node-tvdb
 *
 * Node.js library for accessing TheTVDB API at <http://www.thetvdb.com/wiki/index.php?title=Programmers_API>
 *
 * Copyright (c) 2014-2015 Edward Wellbrook <edwellbrook@gmail.com>
 * MIT Licensed
 */

"use strict";

const request = require("superagent").get;
const parser  = require("xml2js").parseString;

// available providers for remote ids
const REMOTE_PROVIDERS = {
    imdbid: /^tt/i,
    zap2it: /^ep/i
};

// options for xml2js parser
const PARSER_OPTS = {
    trim: true,
    normalize: true,
    ignoreAttrs: true,
    explicitArray: false,
    emptyTag: null
};

class Client {

    /**
     * Set up tvdb client with API key and optional language (defaults to "en")
     *
     * @param {String} token
     * @param {String} [language]
     * @api public
     */

<<<<<<< HEAD

/**
 * Languages
 */
=======
    constructor(token, language) {
        if (!token) throw new Error("Access token must be set.");
>>>>>>> bd50890f

        this.token = token;
        this.language = language || "en";
        this.baseURL = "http://www.thetvdb.com/api";
    }

    /**
     * Get available languages useable by TheTVDB API
     *
     * http://www.thetvdb.com/wiki/index.php?title=API:languages.xml
     *
     * @param {Function} [callback]
     * @return {Promise} promise
     * @api public
     */

    getLanguages(callback) {
        let path = `${this.baseURL}/${this.token}/languages.xml`;

        return sendRequest(path, callback, function(response, done) {
            done((response && response.Languages) ? response.Languages.Language : null);
        });
<<<<<<< HEAD
    });
};

Client.prototype.getLanguage = function() {
    return this._language;
};

Client.prototype.setLanguage = function(language) {
    this._language = language;
};


/**
 * Time
 */

Client.prototype.getTime = function(callback) {
    var path = this._baseURL + "Updates.php?type=none";
=======
    }
>>>>>>> bd50890f

    /**
     * Get the current server time
     *
     * @param {Function} [callback]
     * @return {Promise} promise
     * @api public
     */
    getTime(callback) {
        let path = `${this.baseURL}/Updates.php?type=none`;

        return sendRequest(path, callback, function(response, done) {
            done((response && response.Items) ? response.Items.Time : null);
        });
<<<<<<< HEAD
    });
};


/**
 * Series
 */

Client.prototype.getSeries = function(name, callback) {
    var path = this._baseURL + "GetSeries.php?seriesname=" + name + "&language=" + this._language;
=======
    }
>>>>>>> bd50890f

    /**
     * Get basic series information by name
     *
     * http://www.thetvdb.com/wiki/index.php?title=API:GetSeries
     *
     * @param {String} name
     * @param {Function} [callback]
     * @return {Promise} promise
     * @api public
     */
    getSeriesByName(name, callback) {
        let path = `${this.baseURL}/GetSeries.php?seriesname=${name}&language=${this.language}`;

        return sendRequest(path, callback, function(response, done) {
            response = (response && response.Data) ? response.Data.Series : null;
            done(!response || Array.isArray(response) ? response : [response]);
        });
    }

    /**
     * Get basic series information by id
     *
     * http://www.thetvdb.com/wiki/index.php?title=API:Base_Series_Record
     *
     * @param {Number|String} id
     * @param {Function} [callback]
     * @return {Promise} promise
     * @api public
     */
    getSeriesById(id, callback) {
        let path = `${this.baseURL}/${this.token}/series/${id}/${this.language}.xml`;

        return sendRequest(path, callback, function(response, done) {
            done((response && response.Data) ? response.Data.Series : null);
        });
    }

    /**
     * Get basic series information by remote id (zap2it or imdb)
     *
     * http://www.thetvdb.com/wiki/index.php?title=API:GetSeriesByRemoteID
     *
     * @param {String} remoteId
     * @param {Function} [callback]
     * @return {Promise} promise
     * @api public
     */

    getSeriesByRemoteId(remoteId, callback) {
        let provider = "";
        let keys     = Object.keys(REMOTE_PROVIDERS);
        let len      = keys.length;

        for (let i = 0; i < len; i++) {
                if (REMOTE_PROVIDERS[keys[i]].exec(remoteId)) {
                    provider = keys[i];
                    break;
                }
        }

        let path = `${this.baseURL}/GetSeriesByRemoteID.php?${provider}=${remoteId}&language=${this.language}`;

        return sendRequest(path, callback, function(response, done) {
            done((response && response.Data) ? response.Data.Series : null);
        });
    }

    /**
     * Get full/all series information by id
     *
     * http://www.thetvdb.com/wiki/index.php?title=API:Full_Series_Record
     *
     * @param {Number|String} id
     * @param {Function} [callback]
     * @return {Promise} promise
     * @api public
     */

    getSeriesAllById(id, callback) {
        let path = `${this.baseURL}/${this.token}/series/${id}/all/${this.language}.xml`;

        return sendRequest(path, callback, function(response, done) {
            if (response && response.Data && response.Data.Series) {
                response.Data.Series.Episodes = response.Data.Episode;
            }

            done(response ? response.Data.Series : null);
        });
    }

    /**
     * Get series actors by series id
     *
     * http://www.thetvdb.com/wiki/index.php?title=API:actors.xml
     *
     * @param {Number|String} id
     * @param {Function} [callback]
     * @return {Promise} promise
     * @api public
     */

    getActors(id, callback) {
        var path = `${this.baseURL}/${this.token}/series/${id}/actors.xml`;

        return sendRequest(path, callback, function(response, done) {
            done((response && response.Actors) ? response.Actors.Actor : null);
        });
    }

    /**
     * Get series banners by series id
     *
     * http://www.thetvdb.com/wiki/index.php?title=API:banners.xml
     *
     * @param {Number|String} id
     * @param {Function} [callback]
     * @return {Promise} promise
     * @api public
     */

    getBanners(id, callback) {
        let path = `${this.baseURL}/${this.token}/series/${id}/banners.xml`;

        return sendRequest(path, callback, function(response, done) {
            done((response && response.Banners) ? response.Banners.Banner : null);
        });
<<<<<<< HEAD
    });
};


/**
 * Episodes
 */

Client.prototype.getEpisodeById = function(id, callback) {
    var path = this._baseURL + this._token + "/episodes/" + id;
=======
    }
>>>>>>> bd50890f

    /**
     * Get episode by episode id
     *
     * http://www.thetvdb.com/wiki/index.php?title=API:Base_Episode_Record
     *
     * @param {Number|String} id
     * @param {Function} [callback]
     * @return {Promise} promise
     * @api public
     */

    getEpisodeById(id, callback) {
        let path = `${this.baseURL}/${this.token}/episodes/${id}`;

        return sendRequest(path, callback, function(response, done) {
            done((response && response.Data) ? response.Data.Episode : null);
        });
<<<<<<< HEAD
    });
};


/**
 * Updates
 */

Client.prototype.getUpdates = function(time, callback) {
    var path = this._baseURL + "Updates.php?type=all&time=" + time;
=======
    }
>>>>>>> bd50890f

    /**
     * Get series and episode updates since a given unix timestamp
     *
     * http://www.thetvdb.com/wiki/index.php?title=API:Update_Records
     *
     * @param {Number} time
     * @param {Function} [callback]
     * @return {Promise} promise
     * @api public
     */

    getUpdates(time, callback) {
        let path = `${this.baseURL}/Updates.php?type=all&time=${time}`;

        return sendRequest(path, callback, function(response, done) {
            done(response ? response.Items : null);
        });
    }

}


/**
 * Utilities
 */

function sendRequest(url, callback, normaliser) {
    return new Promise(function(resolve, reject) {
        request(url, function(error, data) {

            if (data &&
                data.statusCode === 200 &&
                data.text != "" &&
                data.text.indexOf("404 Not Found") === -1) {

                parser(data.text, PARSER_OPTS, function(error, results) {
                    if (results && results.Error) {
                        error   = new Error(results.Error);
                        results = null;
                    }

                    normaliser(results, function(response) {
                        callback ? callback(error, response) : error ? reject(error) : resolve(response);
                    });
                });

            } else {
                error = error ? error : new Error("Could not complete the request");
                error.statusCode = data ? data.statusCode : undefined;

                (callback ? callback : reject)(error);
            }
        });
    });
}

function pipeListToArray(value) {
    return value.replace(/(^\|)|(\|$)/g, "").split("|");
}

function parsePipeList(response) {
    if (response.Actors) response.Actors = pipeListToArray(response.Actors);
    if (response.Genre) response.Genre = pipeListToArray(response.Genre);
    if (response.Writer) response.Writer = pipeListToArray(response.Writer);
    if (response.Colors) response.Colors = pipeListToArray(response.Colors);
    if (response.GuestStars) response.GuestStars = pipeListToArray(response.GuestStars);

    return response;
}

/**
 * Exports
 */

Client.utils = {
    parsePipeList: parsePipeList
};

module.exports = Client;<|MERGE_RESOLUTION|>--- conflicted
+++ resolved
@@ -37,15 +37,8 @@
      * @api public
      */
 
-<<<<<<< HEAD
-
-/**
- * Languages
- */
-=======
     constructor(token, language) {
         if (!token) throw new Error("Access token must be set.");
->>>>>>> bd50890f
 
         this.token = token;
         this.language = language || "en";
@@ -68,28 +61,7 @@
         return sendRequest(path, callback, function(response, done) {
             done((response && response.Languages) ? response.Languages.Language : null);
         });
-<<<<<<< HEAD
-    });
-};
-
-Client.prototype.getLanguage = function() {
-    return this._language;
-};
-
-Client.prototype.setLanguage = function(language) {
-    this._language = language;
-};
-
-
-/**
- * Time
- */
-
-Client.prototype.getTime = function(callback) {
-    var path = this._baseURL + "Updates.php?type=none";
-=======
-    }
->>>>>>> bd50890f
+    }
 
     /**
      * Get the current server time
@@ -104,20 +76,7 @@
         return sendRequest(path, callback, function(response, done) {
             done((response && response.Items) ? response.Items.Time : null);
         });
-<<<<<<< HEAD
-    });
-};
-
-
-/**
- * Series
- */
-
-Client.prototype.getSeries = function(name, callback) {
-    var path = this._baseURL + "GetSeries.php?seriesname=" + name + "&language=" + this._language;
-=======
-    }
->>>>>>> bd50890f
+    }
 
     /**
      * Get basic series information by name
@@ -245,20 +204,7 @@
         return sendRequest(path, callback, function(response, done) {
             done((response && response.Banners) ? response.Banners.Banner : null);
         });
-<<<<<<< HEAD
-    });
-};
-
-
-/**
- * Episodes
- */
-
-Client.prototype.getEpisodeById = function(id, callback) {
-    var path = this._baseURL + this._token + "/episodes/" + id;
-=======
-    }
->>>>>>> bd50890f
+    }
 
     /**
      * Get episode by episode id
@@ -277,20 +223,7 @@
         return sendRequest(path, callback, function(response, done) {
             done((response && response.Data) ? response.Data.Episode : null);
         });
-<<<<<<< HEAD
-    });
-};
-
-
-/**
- * Updates
- */
-
-Client.prototype.getUpdates = function(time, callback) {
-    var path = this._baseURL + "Updates.php?type=all&time=" + time;
-=======
-    }
->>>>>>> bd50890f
+    }
 
     /**
      * Get series and episode updates since a given unix timestamp
@@ -305,14 +238,13 @@
 
     getUpdates(time, callback) {
         let path = `${this.baseURL}/Updates.php?type=all&time=${time}`;
-
-        return sendRequest(path, callback, function(response, done) {
+        return sendRequest(path, callback, function(response, done) {
+
             done(response ? response.Items : null);
         });
     }
 
 }
-
 
 /**
  * Utilities
