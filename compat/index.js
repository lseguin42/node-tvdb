/*!
 * node-tvdb
 *
 * Node.js library for accessing TheTVDB API at <http://www.thetvdb.com/wiki/index.php?title=Programmers_API>
 *
 * Copyright (c) 2014-2015 Edward Wellbrook <edwellbrook@gmail.com>
 * MIT Licensed
 */

"use strict";

var request = require("request");
<<<<<<< HEAD
=======

//
// updating for the new tvdb api
// - more info: https://forums.thetvdb.com/viewtopic.php?f=17&t=23259
// - api reference: https://api-dev.thetvdb.com/swagger
//
// lots of refactoring of this code will take place once the api methods from the
// reference web page is added below. for now, please just add the remaining methods
// and then we can move the request and error handling to its own dedicated function
//
>>>>>>> 0eac0d03

//
// API Client
//

var Client = (function(){var PRS$0 = (function(o,t){o["__proto__"]={"a":t};return o["a"]===t})({},{});var DP$0 = Object.defineProperty;var GOPD$0 = Object.getOwnPropertyDescriptor;var MIXIN$0 = function(t,s){for(var p in s){if(s.hasOwnProperty(p)){DP$0(t,p,GOPD$0(s,p));}}return t};var proto$0={};

    function Client(opts) {
        var TVDB_API_VERSION = "1.2.0";
<<<<<<< HEAD

        opts = opts || {};

        this.language = opts.language || "en";
        this.token = opts.token;

=======

        opts = opts || {};

        this.language = opts.language || "en";
        this.token = opts.token;

>>>>>>> 0eac0d03
        this.request = request.defaults({
            baseUrl: "https://api-dev.thetvdb.com/",
            headers: {
                "User-Agent": "edwellbrook/node-tvdb",
                "Accept": ("application/vnd.thetvdb.v" + TVDB_API_VERSION)
            },
            json: true
        });
    }DP$0(Client,"prototype",{"configurable":false,"enumerable":false,"writable":false});

<<<<<<< HEAD

    // https://api-dev.thetvdb.com/swagger#!/Authentication/post_login

    proto$0.auth = function(apiKey) {
        var self = this;

        return new Promise(function(resolve, reject) {
            self.request.post({
                uri: "/login",
                body: {
                    apikey: apiKey
                }
            }, function(err, res, data) {
                if (err || res.statusCode !== 200) {
                    return handleError(err, res, data, reject);
                }
=======

    // https://api-dev.thetvdb.com/swagger#!/Authentication/post_login

    proto$0.auth = function(apiKey) {
        var self = this;

        return new Promise(function (resolve, reject) {
            self.request.post({
                uri: "/login",
                body: {
                    "apikey": apiKey
                }
            }, function (err, res, data) {
                if (err) return reject(err);

                self.token = data.token;
                resolve();
            });
        });
    };


    // https://api-dev.thetvdb.com/swagger#!/Authentication/get_refresh_token

    proto$0.refreshToken = function() {
        var self = this;

        return new Promise(function (resolve, reject) {
            self.request.get({
                uri: "/refresh",
                headers: {
                    Authorization: ("Bearer " + (self.token))
                }
            }, function (err, res, data) {
                if (err) return reject(err);

>>>>>>> 0eac0d03
                self.token = data.token;
                resolve();
            });
        });
    };

<<<<<<< HEAD

    // https://api-dev.thetvdb.com/swagger#!/Authentication/get_refresh_token

    proto$0.refreshToken = function() {
        var self = this;

        return new Promise(function(resolve, reject) {
            self.request.get({
                uri: "/refresh",
                headers: {
                    Authorization: ("Bearer " + (self.token))
                }
            }, function(err, res, data) {
                if (err || res.statusCode !== 200) {
                    return handleError(err, res, data, reject);
                }
                self.token = data.token;
                resolve();
            });
        });
    };


    // https://api-dev.thetvdb.com/swagger#!/Languages/get_languages

    proto$0.getLanguages = function() {
        var self = this;

        return new Promise(function(resolve, reject) {
            self.request.get({
                uri: "/languages",
                headers: {
                    Authorization: ("Bearer " + (self.token))
                }
            }, function(err, res, data) {
                if (err || res.statusCode !== 200) {
                    return handleError(err, res, data, reject);
                }
=======

    // https://api-dev.thetvdb.com/swagger#!/Languages/get_languages

    proto$0.getLanguages = function() {
        var self = this;

        return new Promise(function (resolve, reject) {
            self.request.get({
                uri: "/languages",
                headers: {
                    Authorization: ("Bearer " + (self.token))
                }
            }, function (err, res, data) {
                if (err) return reject(err);

                resolve(data.data);
            });
        });
    };


    // https://api-dev.thetvdb.com/swagger#!/Languages/get_languages_id

    proto$0.getLanguage = function(id) {
        var self = this;

        return new Promise(function (resolve, reject) {
            self.request.get({
                uri: ("/languages/" + id),
                headers: {
                    "Authorization": ("Bearer " + (self.token))
                }
            }, function (err, res, data) {
                if (err) return reject(err);

                resolve(data);
            });
        });
    };


    // https://api-dev.thetvdb.com/swagger#!/Search/get_search_series

    proto$0.searchSeries = function(key, value) {
        var self = this;

        // default to "name" key if only one param passed
        if (value == null) {
            value = key;
            key = "name";
        }

        return new Promise(function (resolve, reject) {
            var query = {};
            query[key] = value;

            self.request.get({
                uri: "/search/series",
                headers: {
                    "Authorization": ("Bearer " + (self.token)),
                    "Accept-Language": self.language
                },
                qs: query
            }, function (err, res, data) {
                if (err) return reject(err);

                resolve(data.data);
            });
        });
    };


    // https://api-dev.thetvdb.com/swagger#!/Search/get_search_series_params

    proto$0.searchSeriesParams = function() {
        var self = this;

        return new Promise(function (resolve, reject) {
            self.request.get({
                uri: "/search/series/params",
                headers: {
                    "Authorization": ("Bearer " + (self.token)),
                    "Accept-Language": self.language
                }
            }, function (err, res, data) {
                if (err) return reject(err);

                resolve(data.data.params);
            });
        });
    };


    // https://api-dev.thetvdb.com/swagger#!/Series/get_series_id

    proto$0.getSeries = function(id) {
        var self = this;

        return new Promise(function (resolve, reject) {
            self.request.get({
                uri: ("/series/" + id),
                headers: {
                    "Authorization": ("Bearer " + (self.token)),
                    "Accept-Language": self.language
                }
            }, function (err, res, data) {
                if (err) return reject(err);

>>>>>>> 0eac0d03
                resolve(data.data);
            });
        });
    };

<<<<<<< HEAD

    // https://api-dev.thetvdb.com/swagger#!/Languages/get_languages_id

    proto$0.getLanguage = function(id) {
        var self = this;

        return new Promise(function(resolve, reject) {
            self.request.get({
                uri: ("/languages/" + id),
                headers: {
                    "Authorization": ("Bearer " + (self.token))
                }
            }, function(err, res, data) {
                if (err || res.statusCode !== 200) {
                    return handleError(err, res, data, reject);
                }
                resolve(data);
            });
        });
    };


    // https://api-dev.thetvdb.com/swagger#!/Search/get_search_series

    proto$0.searchSeries = function(key, value) {
        var self = this;

        // default to "name" key if only one param passed
        if (arguments.length === 1) {
            value = key;
            key = "name";
        }

        var query = {};
        query[key] = value;

        return new Promise(function(resolve, reject) {
            self.request.get({
                uri: "/search/series",
                headers: {
                    "Authorization": ("Bearer " + (self.token)),
                    "Accept-Language": self.language
                },
                qs: query
            }, function(err, res, data) {
                if (err || res.statusCode !== 200) {
                    return handleError(err, res, data, reject);
                }
                resolve(data.data);
            });
        });
    };


    // https://api-dev.thetvdb.com/swagger#!/Search/get_search_series_params

    proto$0.searchSeriesParams = function() {
        var self = this;

        return new Promise(function(resolve, reject) {
            self.request.get({
                uri: "/search/series/params",
=======
    // https://api-dev.thetvdb.com/swagger#!/Series/get_series_id_episodes

    proto$0.getSeriesEpisodes = function(id, page) {
        var self = this;

        return new Promise(function (resolve, reject) {
            self.request.get({
                uri: (("/series/" + id) + "/episodes"),
                headers: {
                    "Authorization": ("Bearer " + (self.token)),
                    "Accept-Language": self.language
                },
                qs: {
                    page: page ? page : 1
                }
            }, function (err, res, data) {
                if (err) return reject(err);

                resolve(data.data);
            });
        });
    };

    // https://api-dev.thetvdb.com/swagger#!/Episodes
    // Episode ID

    proto$0.getEpisode = function(id) {
        var self = this;

        return new Promise(function (resolve, reject) {
            self.request.get({
                uri: ("episodes/" + id),
                headers: {
                    "Authorization": ("Bearer " + (self.token)),
                    "Accept-Language": self.language
                }
            }, function (err, res, data) {
                if (err) return reject(err);

                resolve(data.data);
            });
        });
    };

    // https://api-dev.thetvdb.com/swagger#!/Series/get_series_id_episodes_query
    // TO-DO: Check if query as parameters is ok
    proto$0.getEpisodeQuery = function(id, params) {
        var self = this;

        return new Promise(function (resolve, reject) {
            self.request.get({
                uri: (("series/" + id) + "/episodes/query"),
                headers: {
                    "Authorization": ("Bearer " + (self.token)),
                    "Accept-Language": self.language
                },
                qs: params
            }, function (err, res, data) {
                if (err) return reject(err);

                resolve(data.data);
            });
        });
    };

    // https://api-dev.thetvdb.com/swagger#!/Series/get_series_id_episodes_query_params

    proto$0.getSeriesEpisodesParams = function(id) {
        var self = this;

        return new Promise(function (resolve, reject) {
            self.request.get({
                uri: (("series/" + id) + "/episodes/query/params"),
                headers: {
                    "Authorization": ("Bearer " + (self.token)),
                    "Accept-Language": self.language
                }
            }, function (err, res, data) {
                if (err) return reject(err);

                resolve(data.data);
            });
        });
    };

    // https://api-dev.thetvdb.com/swagger#!/Series/get_series_id_episodes_summary

    proto$0.getEpisodeSummary = function(id) {
        var self = this;

        return new Promise(function (resolve, reject) {
            self.request.get({
                uri: (("series/" + id) + "/episodes/summary"),
                headers: {
                    "Authorization": ("Bearer " + (self.token)),
                    "Accept-Language": self.language
                }
            }, function (err, res, data) {
                if (err) return reject(err);

                resolve(data.data);
            });
        });
    };

    // https://api-dev.thetvdb.com/swagger#!/Series/get_series_id_filter

    proto$0.getSeriesFilter = function(id, keys) {
        var self = this;

        return new Promise(function (resolve, reject) {
            self.request.get({
                uri: (("series/" + id) + "/filter"),
                headers: {
                    "Authorization": ("Bearer " + (self.token)),
                    "Accept-Language": self.language
                },
                qs: {
                    keys: keys
                }
            }, function (err, res, data) {
                if (err) return reject(err);

                resolve(data.data);
            });
        });

    };

    // https://api-dev.thetvdb.com/swagger#!/Series/get_series_id_filter_params

    proto$0.getSeriesFilterParam = function(id) {
        var self = this;

        return new Promise(function (resolve, reject) {
            self.request.get({
                uri: (("series/" + id) + "/filter/params"),
                headers: {
                    "Authorization": ("Bearer " + (self.token)),
                    "Accept-Language": self.language
                }
            }, function (err, res, data) {
                if (err) return reject(err);

                resolve(data.data);
            });
        });
    };

    // https://api-dev.thetvdb.com/swagger#!/Series/get_series_id_images

    proto$0.getSeriesImages = function(id) {
        var self = this;

        return new Promise(function (resolve, reject) {
            self.request.get({
                uri: (("series/" + id) + "/images"),
>>>>>>> 0eac0d03
                headers: {
                    "Authorization": ("Bearer " + (self.token)),
                    "Accept-Language": self.language
                }
<<<<<<< HEAD
            }, function(err, res, data) {
                if (err || res.statusCode !== 200) {
                    return handleError(err, res, data, reject);
                }
                resolve(data.data.params);
            });
        });
    };


    // https://api-dev.thetvdb.com/swagger#!/Series/get_series_id

    proto$0.getSeries = function(id) {
        var self = this;

        return new Promise(function(resolve, reject) {
            self.request.get({
                uri: ("/series/" + id),
                headers: {
                    "Authorization": ("Bearer " + (self.token)),
                    "Accept-Language": self.language
                }
            }, function(err, res, data) {
                if (err || res.statusCode !== 200) {
                    return handleError(err, res, data, reject);
                }
=======
            }, function (err, res, data) {
                if (err) return reject(err);

                resolve(data.data);
            });
        });
    };

    // https://api-dev.thetvdb.com/swagger#!/Series/get_series_id_images_query
    // TO-DO: verify how to send query params
    // keyType
    // resolution
    // subKey
    proto$0.getSeriesImagesQuery = function(id, params) {
        var self = this;

        return new Promise(function (resolve, reject) {
            self.request.get({
                uri: (("series/" + id) + "/images/query"),
                headers: {
                    "Authorization": ("Bearer " + (self.token)),
                    "Accept-Language": self.language
                },
                qs: params
            }, function (err, res, data) {
                if (err) return reject(err);

                resolve(data.data);
            });
        });
    };

    // https://api-dev.thetvdb.com/swagger#!/Series/get_series_id_images_query_params

    proto$0.getSeriesImagesParams = function(id) {
        var self = this;

        return new Promise(function (resolve, reject) {
            self.request.get({
                uri: (("series/" + id) + "/images/query/params"),
                headers: {
                    "Authorization": ("Bearer " + (self.token)),
                    "Accept-Language": self.language
                }
            }, function (err, res, data) {
                if (err) return reject(err);

                resolve(data.data);
            });
        });
    };

    //Updates
    // https://api-dev.thetvdb.com/swagger#!/Updates/get_updated_query

    proto$0.getUpdates = function(fromTime, toTime) {
        var self = this;

        return new Promise(function (resolve, reject) {
            self.request.get({
                uri: ("updated/query"),
                headers: {
                    "Authorization": ("Bearer " + (self.token)),
                    "Accept-Language": self.language
                },
                qs: {
                    "fromTime": fromTime,
                    "toTime": toTime
                }
            }, function (err, res, data) {
                if (err) return reject(err);

>>>>>>> 0eac0d03
                resolve(data.data);
            });
        });
    };

<<<<<<< HEAD
MIXIN$0(Client.prototype,proto$0);proto$0=void 0;return Client;})();

//
// Utilities
//

function handleError(err, res, data, callback) {
    if (!err && data && data.Error) {
        err = new Error(data.Error);
    }

    if (res && res.statusCode) {
        err.status = err.statusCode = res.statusCode;
    }

    return callback(err);
}
=======

    // https://api-dev.thetvdb.com/swagger#!/Updates/get_updated_query_params

    proto$0.getUpdatesParams = function() {
        var self = this;

        return new Promise(function (resolve, reject) {
            self.request.get({
                uri: ("updated/query/params"),
                headers: {
                    "Authorization": ("Bearer " + (self.token)),
                    "Accept-Language": self.language
                }
            }, function (err, res, data) {
                if (err) return reject(err);

                resolve(data.data);
            });
        });
    };


MIXIN$0(Client.prototype,proto$0);proto$0=void 0;return Client;})();
>>>>>>> 0eac0d03

//
// Utilities
//

<<<<<<< HEAD
=======

//
// Exports
//

>>>>>>> 0eac0d03
module.exports = Client;<|MERGE_RESOLUTION|>--- conflicted
+++ resolved
@@ -10,19 +10,6 @@
 "use strict";
 
 var request = require("request");
-<<<<<<< HEAD
-=======
-
-//
-// updating for the new tvdb api
-// - more info: https://forums.thetvdb.com/viewtopic.php?f=17&t=23259
-// - api reference: https://api-dev.thetvdb.com/swagger
-//
-// lots of refactoring of this code will take place once the api methods from the
-// reference web page is added below. for now, please just add the remaining methods
-// and then we can move the request and error handling to its own dedicated function
-//
->>>>>>> 0eac0d03
 
 //
 // API Client
@@ -32,21 +19,12 @@
 
     function Client(opts) {
         var TVDB_API_VERSION = "1.2.0";
-<<<<<<< HEAD
 
         opts = opts || {};
 
         this.language = opts.language || "en";
         this.token = opts.token;
 
-=======
-
-        opts = opts || {};
-
-        this.language = opts.language || "en";
-        this.token = opts.token;
-
->>>>>>> 0eac0d03
         this.request = request.defaults({
             baseUrl: "https://api-dev.thetvdb.com/",
             headers: {
@@ -57,7 +35,6 @@
         });
     }DP$0(Client,"prototype",{"configurable":false,"enumerable":false,"writable":false});
 
-<<<<<<< HEAD
 
     // https://api-dev.thetvdb.com/swagger#!/Authentication/post_login
 
@@ -74,22 +51,6 @@
                 if (err || res.statusCode !== 200) {
                     return handleError(err, res, data, reject);
                 }
-=======
-
-    // https://api-dev.thetvdb.com/swagger#!/Authentication/post_login
-
-    proto$0.auth = function(apiKey) {
-        var self = this;
-
-        return new Promise(function (resolve, reject) {
-            self.request.post({
-                uri: "/login",
-                body: {
-                    "apikey": apiKey
-                }
-            }, function (err, res, data) {
-                if (err) return reject(err);
-
                 self.token = data.token;
                 resolve();
             });
@@ -102,32 +63,31 @@
     proto$0.refreshToken = function() {
         var self = this;
 
-        return new Promise(function (resolve, reject) {
+        return new Promise(function(resolve, reject) {
             self.request.get({
                 uri: "/refresh",
                 headers: {
                     Authorization: ("Bearer " + (self.token))
                 }
-            }, function (err, res, data) {
-                if (err) return reject(err);
-
->>>>>>> 0eac0d03
+            }, function(err, res, data) {
+                if (err || res.statusCode !== 200) {
+                    return handleError(err, res, data, reject);
+                }
                 self.token = data.token;
                 resolve();
             });
         });
     };
 
-<<<<<<< HEAD
-
-    // https://api-dev.thetvdb.com/swagger#!/Authentication/get_refresh_token
-
-    proto$0.refreshToken = function() {
-        var self = this;
-
-        return new Promise(function(resolve, reject) {
-            self.request.get({
-                uri: "/refresh",
+
+    // https://api-dev.thetvdb.com/swagger#!/Languages/get_languages
+
+    proto$0.getLanguages = function() {
+        var self = this;
+
+        return new Promise(function(resolve, reject) {
+            self.request.get({
+                uri: "/languages",
                 headers: {
                     Authorization: ("Bearer " + (self.token))
                 }
@@ -135,144 +95,11 @@
                 if (err || res.statusCode !== 200) {
                     return handleError(err, res, data, reject);
                 }
-                self.token = data.token;
-                resolve();
-            });
-        });
-    };
-
-
-    // https://api-dev.thetvdb.com/swagger#!/Languages/get_languages
-
-    proto$0.getLanguages = function() {
-        var self = this;
-
-        return new Promise(function(resolve, reject) {
-            self.request.get({
-                uri: "/languages",
-                headers: {
-                    Authorization: ("Bearer " + (self.token))
-                }
-            }, function(err, res, data) {
-                if (err || res.statusCode !== 200) {
-                    return handleError(err, res, data, reject);
-                }
-=======
-
-    // https://api-dev.thetvdb.com/swagger#!/Languages/get_languages
-
-    proto$0.getLanguages = function() {
-        var self = this;
-
-        return new Promise(function (resolve, reject) {
-            self.request.get({
-                uri: "/languages",
-                headers: {
-                    Authorization: ("Bearer " + (self.token))
-                }
-            }, function (err, res, data) {
-                if (err) return reject(err);
-
-                resolve(data.data);
-            });
-        });
-    };
-
-
-    // https://api-dev.thetvdb.com/swagger#!/Languages/get_languages_id
-
-    proto$0.getLanguage = function(id) {
-        var self = this;
-
-        return new Promise(function (resolve, reject) {
-            self.request.get({
-                uri: ("/languages/" + id),
-                headers: {
-                    "Authorization": ("Bearer " + (self.token))
-                }
-            }, function (err, res, data) {
-                if (err) return reject(err);
-
-                resolve(data);
-            });
-        });
-    };
-
-
-    // https://api-dev.thetvdb.com/swagger#!/Search/get_search_series
-
-    proto$0.searchSeries = function(key, value) {
-        var self = this;
-
-        // default to "name" key if only one param passed
-        if (value == null) {
-            value = key;
-            key = "name";
-        }
-
-        return new Promise(function (resolve, reject) {
-            var query = {};
-            query[key] = value;
-
-            self.request.get({
-                uri: "/search/series",
-                headers: {
-                    "Authorization": ("Bearer " + (self.token)),
-                    "Accept-Language": self.language
-                },
-                qs: query
-            }, function (err, res, data) {
-                if (err) return reject(err);
-
-                resolve(data.data);
-            });
-        });
-    };
-
-
-    // https://api-dev.thetvdb.com/swagger#!/Search/get_search_series_params
-
-    proto$0.searchSeriesParams = function() {
-        var self = this;
-
-        return new Promise(function (resolve, reject) {
-            self.request.get({
-                uri: "/search/series/params",
-                headers: {
-                    "Authorization": ("Bearer " + (self.token)),
-                    "Accept-Language": self.language
-                }
-            }, function (err, res, data) {
-                if (err) return reject(err);
-
-                resolve(data.data.params);
-            });
-        });
-    };
-
-
-    // https://api-dev.thetvdb.com/swagger#!/Series/get_series_id
-
-    proto$0.getSeries = function(id) {
-        var self = this;
-
-        return new Promise(function (resolve, reject) {
-            self.request.get({
-                uri: ("/series/" + id),
-                headers: {
-                    "Authorization": ("Bearer " + (self.token)),
-                    "Accept-Language": self.language
-                }
-            }, function (err, res, data) {
-                if (err) return reject(err);
-
->>>>>>> 0eac0d03
-                resolve(data.data);
-            });
-        });
-    };
-
-<<<<<<< HEAD
+                resolve(data.data);
+            });
+        });
+    };
+
 
     // https://api-dev.thetvdb.com/swagger#!/Languages/get_languages_id
 
@@ -335,7 +162,41 @@
         return new Promise(function(resolve, reject) {
             self.request.get({
                 uri: "/search/series/params",
-=======
+                headers: {
+                    "Authorization": ("Bearer " + (self.token)),
+                    "Accept-Language": self.language
+                }
+            }, function(err, res, data) {
+                if (err || res.statusCode !== 200) {
+                    return handleError(err, res, data, reject);
+                }
+                resolve(data.data.params);
+            });
+        });
+    };
+
+
+    // https://api-dev.thetvdb.com/swagger#!/Series/get_series_id
+
+    proto$0.getSeries = function(id) {
+        var self = this;
+
+        return new Promise(function(resolve, reject) {
+            self.request.get({
+                uri: ("/series/" + id),
+                headers: {
+                    "Authorization": ("Bearer " + (self.token)),
+                    "Accept-Language": self.language
+                }
+            }, function(err, res, data) {
+                if (err || res.statusCode !== 200) {
+                    return handleError(err, res, data, reject);
+                }
+                resolve(data.data);
+            });
+        });
+    };
+
     // https://api-dev.thetvdb.com/swagger#!/Series/get_series_id_episodes
 
     proto$0.getSeriesEpisodes = function(id, page) {
@@ -493,39 +354,10 @@
         return new Promise(function (resolve, reject) {
             self.request.get({
                 uri: (("series/" + id) + "/images"),
->>>>>>> 0eac0d03
-                headers: {
-                    "Authorization": ("Bearer " + (self.token)),
-                    "Accept-Language": self.language
-                }
-<<<<<<< HEAD
-            }, function(err, res, data) {
-                if (err || res.statusCode !== 200) {
-                    return handleError(err, res, data, reject);
-                }
-                resolve(data.data.params);
-            });
-        });
-    };
-
-
-    // https://api-dev.thetvdb.com/swagger#!/Series/get_series_id
-
-    proto$0.getSeries = function(id) {
-        var self = this;
-
-        return new Promise(function(resolve, reject) {
-            self.request.get({
-                uri: ("/series/" + id),
-                headers: {
-                    "Authorization": ("Bearer " + (self.token)),
-                    "Accept-Language": self.language
-                }
-            }, function(err, res, data) {
-                if (err || res.statusCode !== 200) {
-                    return handleError(err, res, data, reject);
-                }
-=======
+                headers: {
+                    "Authorization": ("Bearer " + (self.token)),
+                    "Accept-Language": self.language
+                }
             }, function (err, res, data) {
                 if (err) return reject(err);
 
@@ -592,19 +424,39 @@
                     "Accept-Language": self.language
                 },
                 qs: {
-                    "fromTime": fromTime,
-                    "toTime": toTime
-                }
-            }, function (err, res, data) {
-                if (err) return reject(err);
-
->>>>>>> 0eac0d03
-                resolve(data.data);
-            });
-        });
-    };
-
-<<<<<<< HEAD
+                    fromTime: fromTime,
+                    toTime: toTime
+                }
+            }, function (err, res, data) {
+                if (err) return reject(err);
+
+                resolve(data.data);
+            });
+        });
+    };
+
+
+    // https://api-dev.thetvdb.com/swagger#!/Updates/get_updated_query_params
+
+    proto$0.getUpdatesParams = function() {
+        var self = this;
+
+        return new Promise(function (resolve, reject) {
+            self.request.get({
+                uri: ("updated/query/params"),
+                headers: {
+                    "Authorization": ("Bearer " + (self.token)),
+                    "Accept-Language": self.language
+                }
+            }, function (err, res, data) {
+                if (err) return reject(err);
+
+                resolve(data.data);
+            });
+        });
+    };
+
+
 MIXIN$0(Client.prototype,proto$0);proto$0=void 0;return Client;})();
 
 //
@@ -622,42 +474,9 @@
 
     return callback(err);
 }
-=======
-
-    // https://api-dev.thetvdb.com/swagger#!/Updates/get_updated_query_params
-
-    proto$0.getUpdatesParams = function() {
-        var self = this;
-
-        return new Promise(function (resolve, reject) {
-            self.request.get({
-                uri: ("updated/query/params"),
-                headers: {
-                    "Authorization": ("Bearer " + (self.token)),
-                    "Accept-Language": self.language
-                }
-            }, function (err, res, data) {
-                if (err) return reject(err);
-
-                resolve(data.data);
-            });
-        });
-    };
-
-
-MIXIN$0(Client.prototype,proto$0);proto$0=void 0;return Client;})();
->>>>>>> 0eac0d03
-
-//
-// Utilities
-//
-
-<<<<<<< HEAD
-=======
 
 //
 // Exports
 //
 
->>>>>>> 0eac0d03
 module.exports = Client;